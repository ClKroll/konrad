# -*- coding: utf-8 -*-
import logging

import typhon
import netCDF4
import numpy as np
from scipy.interpolate import interp1d
from xarray import Dataset, DataArray

from konrad import constants
from konrad import utils

__all__ = [
    'Atmosphere',
]

logger = logging.getLogger(__name__)


class Atmosphere(Dataset):
    """Implementation of the atmosphere component."""
    atmosphere_variables = [
        'T',
        'H2O',
        'N2O',
        'O3',
        'O2',
        'CO2',
        'CO',
        'CH4',
        'CFC11',
        'CFC12',
        'CFC22',
        'CCl4',
    ]

<<<<<<< HEAD
    def __init__(self, convection=None, lapse=None,
                 upwelling=None, **kwargs):
        """Create an atmosphere model.

        Parameters:
            convection (konrad.humidity.Convection): Convection scheme.
                Defaults to ``konrad.convection.HardAdjustment``.
             lapse (konrad.lapse.LapseRate): Lapse rate handler.
                Defaults to ``konrad.lapserate.MoistLapseRate``.
            upwelling (konrad.upwelling.Upwelling): Upwelling model.
                Defaults to ``konrad.upwelling.NoUpwelling``.
        """
        # Initialize ``xarray.Dataset`` with given positional args and kwargs.
        super().__init__(**kwargs)

        # Check input types.
        convection = utils.return_if_type(convection, 'convection',
                                          Convection, HardAdjustment())

        lapse = utils.return_if_type(lapse, 'lapse',
                                     LapseRate, MoistLapseRate())

        upwelling = utils.return_if_type(upwelling, 'upwelling',
                                         Upwelling, NoUpwelling())

        # Set additional attributes for the Atmosphere object. They can be
        # accessed through point notation but do not need to be of type
        # ``xarrayy.DataArray``.
        self.attrs.update({
            'convection': convection,
            'lapse': lapse,
            'upwelling': upwelling,
        })

    def adjust(self, heatingrate, timestep, surface, **kwargs):
        """Adjust temperature according to given heating rates.

        Parameters:
            heatingrate (ndarray): Radiative heatingrate [K/day].
            timestep (float): Timestep width [day].
        """
        # Caculate critical lapse rate.
        lapse = self.lapse.get(self)

        # Apply heatingrates to temperature profile.
        self['T'] += heatingrate * timestep

        # Convective adjustment
        self.convection.stabilize(atmosphere=self, lapse=lapse,
                                  timestep=timestep, surface=surface)

        # Upwelling induced cooling
        self.upwelling.cool(atmosphere=self, radheat=heatingrate[0, :],
                            timestep=timestep)

        # Calculate the geopotential height field.
        self.update_height()
=======
    def __init__(self, *args, **kwargs):
        """Atmosphere component. """
        super().__init__(*args, **kwargs)
>>>>>>> 3a589094

    def create_variable(self, name, data=None, dims=None):
        """Createa a variable entry in the dataframe."""
        if dims is None:
            dims = constants.variable_description[name].get('dims')

        if data is None:
            data = self.get_default_profile(name)

        ndim = len(dims)
        if ndim == 2 and data.ndim == 1:
                data = data[np.newaxis, :]

        self[name] = DataArray(data, dims=dims)

        self[name].attrs = constants.variable_description.get(name, {})

    def get_default_profile(self, name):
        """Return a profile with default values."""
        try:
            vmr = constants.variable_description[name]['default_vmr']
        except KeyError:
            raise Exception(f'No default specified for "{name}".')
        else:
            return vmr * np.ones(self.plev.size)

    @classmethod
    def from_atm_fields_compact(cls, atm_fields_compact, **kwargs):
        """Convert an ARTS atm_fields_compact [0] into an atmosphere.

        [0] http://arts.mi.uni-hamburg.de/docserver-trunk/variables/atm_fields_compact

        Parameters:
            atm_fields_compact (typhon.arts.types.GriddedField4):
                Compact set of atmospheric fields.
        """
        def _extract_profile(atmfield, species):
            try:
                arts_key = constants.variable_description[species]['arts_name']
            except KeyError:
                logger.warning(f'No variabel description for "{species}".')
            else:
                return atmfield.get(arts_key, keep_dims=False)

        datadict = {var: _extract_profile(atm_fields_compact, var)
                    for var in cls.atmosphere_variables}
        datadict['plev'] = atm_fields_compact.grids[1]

        return cls.from_dict(datadict, **kwargs)

    @classmethod
    def from_xml(cls, xmlfile, **kwargs):
        """Read atmosphere from XML file containing an ARTS atm_fields_compact.

        Parameters:
            xmlfile (str): Path to XML file.
        """
        # Read the content of given XML file.
        griddedfield = typhon.arts.xml.load(xmlfile)

        # Check if the XML file contains an atm_fields_compact (GriddedField4).
        arts_type = typhon.arts.utils.get_arts_typename(griddedfield)
        if arts_type != 'GriddedField4':
            raise TypeError(
                'XML file contains "{}". Expected "GriddedField4".'.format(
                    arts_type)
            )

        return cls.from_atm_fields_compact(griddedfield, **kwargs)

    @classmethod
    def from_dict(cls, dictionary, **kwargs):
        """Create an atmosphere model from dictionary values.

        Parameters:
            dictionary (dict): Dictionary containing ndarrays.
        """
        # TODO: Currently working for good-natured dictionaries.
        # Consider allowing a more flexibel user interface.

        # Create a Dataset with time and pressure dimension.
        plev = dictionary['plev']
        #TODO: [Discussion] Do we want to read the actual half-level pressure?
        phlev = utils.phlev_from_plev(plev)
        d = cls(coords={'plev': plev,  # pressure level
                        'time': [0],  # time dimension
                        'phlev': phlev,  # pressure at halflevels
                        },
                **kwargs,
                )

        for var in cls.atmosphere_variables:
            d.create_variable(var, dictionary.get(var))

        # Calculate the geopotential height.
        d.update_height()

        # Append variable descriptions to the Dataset.
        utils.append_description(d)

        return d

    @classmethod
    def from_netcdf(cls, ncfile, timestep=-1, **kwargs):
        """Create an atmosphere model from a netCDF file.

        Parameters:
            ncfile (str): Path to netCDF file.
            timestep (int): Timestep to read (default is last timestep).
        """
        def _return_profile(ds, var, ts):
            return (ds[var][ts, :] if 'time' in ds[var].dimensions
                    else ds[var][:])

        with netCDF4.Dataset(ncfile) as dataset:
            datadict = {var: _return_profile(dataset, var, timestep)
                        for var in cls.atmosphere_variables
                        if var in dataset.variables
                        }
            datadict['plev'] = dataset['plev'][:]

        return cls.from_dict(datadict)

    def to_atm_fields_compact(self):
        """Convert an atmosphere into an ARTS atm_fields_compact."""
        # Store all atmosphere variables including geopotential height.
        variables = self.atmosphere_variables + ['z']

        # Get ARTS variable name from variable description.
        species = [constants.variable_description[var].get('arts_name')
                   for var in variables]

        # Create a GriddedField4.
        atmfield = typhon.arts.types.GriddedField4()

        # Set grids and their names.
        atmfield.gridnames = ['Species', 'Pressure', 'Longitude', 'Latitude']
        atmfield.grids = [
            species, self['plev'].values, np.array([]), np.array([])
        ]

        # The profiles have to be passed in "stacked" form, as an ndarray of
        # dimensions [species, pressure, lat, lon].
        atmfield.data = np.vstack(
            [self[var].values.reshape(1, self['plev'].size, 1, 1)
             for var in variables]
        )
        atmfield.dataname = 'Data'

        # Perform a consistency check of the passed grids and data tensor.
        atmfield.check_dimension()

        return atmfield

    def to_netcdf(self, *args, **kwargs):
        """Write atmosphere contents to a netCDF file.

        Note:
             This is a wrapper simple for `xr.Dataset.to_netcdf`. The method
             converts all attributes (e.g. humidity, convection) to strings.
             This is necessary because the netCDF standard only allows
             string attributes.

        """
        def stringify(obj):
            """Return strings, integers and floats. Else return class name."""
            if isinstance(obj, (str, int, float)):
                return obj
            else:
                return obj.__class__.__name__

        attributes = self.attrs.copy()

        self.attrs = {key: stringify(val) for key, val in self.attrs.items()}

        super().to_netcdf(*args, **kwargs)

        self.attrs = attributes

    def refine_plev(self, pgrid, **kwargs):
        """Refine the pressure grid of an atmosphere object.

        Note:
              This method returns a **new** object,
              the original object is maintained!

        Parameters:
              pgrid (ndarray): New pressure grid [Pa].
            **kwargs: Additional keyword arguments are collected
                and passed to :func:`scipy.interpolate.interp1d`

        Returns:
              Atmosphere: A **new** atmosphere object.
        """
        # Initialize an empty directory to fill it with interpolated data.
        # The dictionary is later used to create a new object using the
        # Atmosphere.from_dict() classmethod. This allows to circumvent the
        # fixed dimension size in xarray.DataArrays.
        datadict = dict()

        datadict['plev'] = pgrid  # Store new pressure grid.

        # Loop over all atmospheric variables...
        for variable in self.atmosphere_variables:
            # and create an interpolation function using the original data.
            f = interp1d(self['plev'].values, self[variable],
                         axis=-1, fill_value='extrapolate', **kwargs)

            # Store the interpolated new data in the data directory.
            # dims = self.default_dimensions[variable]
            # datadict[variable] = DataArray(f(pgrid), dims=dims)
            datadict[variable] = f(pgrid).ravel()

        # Create a new atmosphere object from the filled data directory.
        # This method also calculates the new phlev coordinates.
        new_atmosphere = type(self).from_dict(datadict)

        # Keep attributes of original atmosphere object.
        # This is **extremely** important because references to e.g. the
        # convection scheme or the humidity handling are stored as attributes!
        new_atmosphere.attrs = {**self.attrs}

        # Calculate the geopotential height.
        new_atmosphere.update_height()

        # Append variable descriptions to the Dataset.
        utils.append_description(new_atmosphere)

        return new_atmosphere

    def set(self, variable, value):
        """Set the values of a variable.

        Parameters:
            variable (str): Variable key.
            value (float or ndarray): Value to assign to the variable.
                If a float is given, all values are filled with it.
        """
        self[variable][:] = value

    def get_values(self, variable, default=None, keepdims=True):
        """Get values of a given variable.

        Parameters:
            variable (str): Variable key.
            keepdims (bool): If this is set to False, single-dimensions are
                removed. Otherwise dimensions are kept (default).
            default (float): Default value assigned to all pressure levels,
                if the variable is not found.

        Returns:
            ndarray: Array containing the values assigned to the variable.
        """
        try:
            values = self[variable].values
        except KeyError:
            if default is not None:
                values = default * np.ones(self['plev'].size)
            else:
                raise KeyError(f"'{variable}' not found and no default given.")

        return values if keepdims else values.ravel()

    def calculate_height(self):
        """Calculate the geopotential height."""
        g = constants.earth_standard_gravity

        plev = self['plev'].values  # Air pressure at full-levels.
        phlev = self['phlev'].values  # Air pressure at half-levels.

        # Air temperature on half levels
        T_phlev = interp1d(plev, self['T'][0, :],
                           fill_value='extrapolate')(phlev)
        # Calculate the air density from current atmospheric state.
        rho_phlev = typhon.physics.density(phlev[:-1], T_phlev[:-1])

        dp = np.hstack((np.array([plev[0] - phlev[0]]), np.diff(plev)))
        # Use the hydrostatic equation to calculate geopotential height from
        # given pressure, density and gravity.
        z = np.cumsum(-dp / (rho_phlev * g))
        return z

    def update_height(self):
        """Update the value for height."""
        z = self.calculate_height()
        # If height is already in Dataset, update its values.
        if 'z' in self.data_vars:
            self.set('z', z)
        # Otherwise create the DataArray.
        else:
            self.create_variable('z', z)

    def get_cold_point_pressure(self):
        """Find the pressure at the cold point.
        The cold point is taken at the coldest temperature below 100 Pa, to
        avoid cold temperatures high in the atmosphere (below about 10 Pa)."""
        p = self['plev'].values
        T = self['T'].values[0, :]
        cp = p[np.argmin(T[np.where(p > 100)])]
        return cp

    def get_lapse_rates(self):
        """Calculate the temperature lapse rate at each level."""
        lapse_rate = np.diff(self['T'][0, :]) / np.diff(self['z'][0, :])
        lapse_rate = typhon.math.interpolate_halflevels(lapse_rate)
        lapse_rate = np.append(lapse_rate[0], lapse_rate)
        return np.append(lapse_rate, lapse_rate[-1])

    def get_potential_temperature(self, p0=1000e2):
        """Calculate the potential temperature.

        .. math::
            \theta = T \cdot \left(\frac{p_0}{P}\right)^\frac{2}{7}

        Parameters:
              p0 (float): Pressure at reference level [Pa].

        Returns:
              ndarray: Potential temperature [K].
        """
        # Get view on temperature and pressure arrays.
        T = self['T'].values[0, :]
        p = self['plev'].values

        # Calculate the potential temperature.
        return T * (p0 / p) ** (2 / 7)

    def get_static_stability(self):
        """Calculate the static stability.

        .. math::
            \sigma = - \frac{T}{\Theta} \frac{\partial\Theta}{\partial p}

        Returns:
              ndarray: Static stability [K/Pa].
        """
        # Get view on temperature and pressure arrays.
        t = self['T'].values[0, :]
        p = self['plev'].values

        # Calculate potential temperature and its vertical derivative.
        theta = self.get_potential_temperature()
        dtheta = np.diff(theta) / np.diff(p)

        return -(t / theta)[:-1] * dtheta

    def get_diabatic_subsidence(self, radiative_cooling):
        """Calculate the diabatic subsidence.

        Parameters:
              radiative_cooling (ndarray): Radiative cooling rates.
                Positive values for heating, negative values for cooling!

        Returns:
            ndarray: Diabatic subsidence [Pa/day].
        """
        sigma = self.get_static_stability()

        return -radiative_cooling[:-1] / sigma

    def get_subsidence_convergence_max(self, radiative_cooling, pmin=10e2):
        """Return index of maximum subsidence convergence.

        Parameters:
            radiative_cooling (ndarray): Radiative cooling rates.
                Positive values for heating, negative values for cooling!
            pmin (float): Lower pressure threshold. The cold point has to
                be below (higher pressure, lower height) that value.

        Returns:
              float: Pressure of maxixum subsidence divergence [Pa].
        """
        plev = self['plev'].values
        omega = self.get_diabatic_subsidence(radiative_cooling)
        domega = np.diff(omega) / np.diff(plev[:-1])

        # The found maximum is off by 1 due to numerical differentiation in
        # the subsidence calculation. Therefore, return the pressure above.
        max_index = np.argmax(domega[plev[:-2] > pmin]) + 1
        max_plev = plev[max_index]

        self.create_variable('diabatic_convergence_max_index',[max_index])
        self.create_variable('diabatic_convergence_max_plev', [max_plev])

        return max_plev

    def get_convective_top(self, heatingrate, lim=-0.1):
        """Find the pressure where the radiative heating has a certain value.

        Note:
            In the HardAdjustment case, for a contop temperature that is not
            dependent on the number of distribution of pressure levels, it is
            better to take a value of lim not equal or very close to zero.

        Parameters:
            heatingrate (ndarray): Radiative heating rate [K/day].
            lim (float): Threshold value [K/day].

        Returns:
            float: Pressure at height of convective top [Pa].
        """
        p = self['plev'].values[:]
        T = self['T'].values[-1, :]

        # NOTE: `np.argmax` returns the first occurence of the maximum value.
        # In this example, the index of the first `True` value,
        # corresponding to the convective top, is returned.
        contop_i = int(np.argmax(heatingrate > lim))

        # Create auxiliary arrays storing the Qr, T and p values above and
        # below the threshold value. These arrays are used as input for the
        # interpolation in the next step.
        heat_array = np.array([heatingrate[contop_i-1], heatingrate[contop_i]])
        p_array = np.array([p[contop_i-1], p[contop_i]])
        T_array = np.array([T[contop_i-1], T[contop_i]])

        # Interpolate the pressure value where the heatingrate # equals `lim`.
        contop_plev = interp1d(heat_array, p_array, fill_value='extrapolate')(lim)
        contop_T = interp1d(heat_array, T_array, fill_value='extrapolate')(lim)

        self.create_variable('convective_top_plev', [contop_plev])
        self.create_variable('convective_top_temperature', [contop_T])

        return contop_plev

    def get_coldpoint_plev(self, pmin=10e2):
        """Return the cold point pressure.

        Parameters:
            pmin (float): Minimum pressure threshold. The function does not
                return pressure values smaller than this. This prevents
                finding the upper most level, which is likely to be the
                coldest level.
        """
        T = self['T'].values[-1, :]
        plev = self['plev'].values[:]

        return plev[np.argmin(T[plev > pmin])]

    def tracegases_rcemip(self):
        """Set trace gas concentrations according to the RCE-MIP configuration.

        The volume mixing ratios are following the values for the
        RCE-MIP (Wing et al. 2017) and constant throughout the atmosphere.
        """
        concentrations = {
            'CO2': 348e-6,
            'CH4': 1650e-9,
            'N2O': 306e-9,
            'CO': 0,
            'O3': utils.ozone_profile_rcemip(self.get_values('plev')),
            'CFC11': 0,
            'CFC12': 0,
            'CFC22': 0,
            'CCl4': 0,
        }

        for gas, vmr in concentrations.items():
            self.set(gas, vmr)<|MERGE_RESOLUTION|>--- conflicted
+++ resolved
@@ -34,69 +34,9 @@
         'CCl4',
     ]
 
-<<<<<<< HEAD
-    def __init__(self, convection=None, lapse=None,
-                 upwelling=None, **kwargs):
-        """Create an atmosphere model.
-
-        Parameters:
-            convection (konrad.humidity.Convection): Convection scheme.
-                Defaults to ``konrad.convection.HardAdjustment``.
-             lapse (konrad.lapse.LapseRate): Lapse rate handler.
-                Defaults to ``konrad.lapserate.MoistLapseRate``.
-            upwelling (konrad.upwelling.Upwelling): Upwelling model.
-                Defaults to ``konrad.upwelling.NoUpwelling``.
-        """
-        # Initialize ``xarray.Dataset`` with given positional args and kwargs.
-        super().__init__(**kwargs)
-
-        # Check input types.
-        convection = utils.return_if_type(convection, 'convection',
-                                          Convection, HardAdjustment())
-
-        lapse = utils.return_if_type(lapse, 'lapse',
-                                     LapseRate, MoistLapseRate())
-
-        upwelling = utils.return_if_type(upwelling, 'upwelling',
-                                         Upwelling, NoUpwelling())
-
-        # Set additional attributes for the Atmosphere object. They can be
-        # accessed through point notation but do not need to be of type
-        # ``xarrayy.DataArray``.
-        self.attrs.update({
-            'convection': convection,
-            'lapse': lapse,
-            'upwelling': upwelling,
-        })
-
-    def adjust(self, heatingrate, timestep, surface, **kwargs):
-        """Adjust temperature according to given heating rates.
-
-        Parameters:
-            heatingrate (ndarray): Radiative heatingrate [K/day].
-            timestep (float): Timestep width [day].
-        """
-        # Caculate critical lapse rate.
-        lapse = self.lapse.get(self)
-
-        # Apply heatingrates to temperature profile.
-        self['T'] += heatingrate * timestep
-
-        # Convective adjustment
-        self.convection.stabilize(atmosphere=self, lapse=lapse,
-                                  timestep=timestep, surface=surface)
-
-        # Upwelling induced cooling
-        self.upwelling.cool(atmosphere=self, radheat=heatingrate[0, :],
-                            timestep=timestep)
-
-        # Calculate the geopotential height field.
-        self.update_height()
-=======
     def __init__(self, *args, **kwargs):
         """Atmosphere component. """
         super().__init__(*args, **kwargs)
->>>>>>> 3a589094
 
     def create_variable(self, name, data=None, dims=None):
         """Createa a variable entry in the dataframe."""
